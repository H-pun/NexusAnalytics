--- conflicted
+++ resolved
@@ -96,11 +96,7 @@
 
 Wren AI consists of three core services:
 
-<<<<<<< HEAD
-- - ***[Wren UI](https://github.com/Canner/WrenAI/tree/main/wren-ui):*** An intuitive user interface for asking questions, defining data relationships, and integrating data sources.
-=======
 - ***[Wren UI](https://github.com/Canner/WrenAI/tree/main/wren-ui):*** An intuitive user interface for asking questions, defining data relationships, and integrating data sources.
->>>>>>> ec9b7d59
 
 - ***[Wren AI Service](https://github.com/Canner/WrenAI/tree/main/wren-ai-service):*** Processes queries using a vector database for context retrieval, guiding LLMs to produce precise SQL outputs.
 
@@ -132,9 +128,6 @@
 - Welcome to our [Discord server](https://discord.gg/5DvshJqG8Z) to give us feedback!
 - If there are any issues, please visit [GitHub Issues](https://github.com/Canner/WrenAI/issues).
 
-<<<<<<< HEAD
-Please note that our [Code of Conduct](./CODE_OF_CONDUCT.md) applies to all Wren AI community channels. Users are **highly encouraged** to read and adhere to them to avoid repercussions.
-=======
 Please note that our [Code of Conduct](./CODE_OF_CONDUCT.md) applies to all Wren AI community channels. Users are **highly encouraged** to read and adhere to them to avoid repercussions.
 
 ## 🎉 Our Contributors
@@ -313,5 +306,4 @@
 		</tr>
 	<tbody>
 </table>
-<!-- readme: contributors -end -->
->>>>>>> ec9b7d59
+<!-- readme: contributors -end -->